# coding=utf-8
# Copyright (c) 2020, NVIDIA CORPORATION.  All rights reserved.
#
# Licensed under the Apache License, Version 2.0 (the "License");
# you may not use this file except in compliance with the License.
# You may obtain a copy of the License at
#
#     http://www.apache.org/licenses/LICENSE-2.0
#
# Unless required by applicable law or agreed to in writing, software
# distributed under the License is distributed on an "AS IS" BASIS,
# WITHOUT WARRANTIES OR CONDITIONS OF ANY KIND, either express or implied.
# See the License for the specific language governing permissions and
# limitations under the License.

"""Model parallel utility interface."""

from .cross_entropy import vocab_parallel_cross_entropy, vocab_cross_entropy

from .data import broadcast_data
from .data import scatter_data

from .initialize import is_unitialized
from .initialize import destroy_model_parallel
from .initialize import get_data_parallel_group
from .initialize import get_data_parallel_rank
from .initialize import get_data_parallel_world_size
from .initialize import get_embedding_group
from .initialize import get_model_parallel_group
from .initialize import get_tensor_model_parallel_group
from .initialize import get_pipeline_model_parallel_group
from .initialize import get_tensor_model_parallel_rank, set_tensor_model_parallel_rank
from .initialize import get_pipeline_model_parallel_rank, set_pipeline_model_parallel_rank
from .initialize import is_pipeline_first_stage, is_pipeline_last_stage
from .initialize import get_tensor_model_parallel_src_rank
from .initialize import get_pipeline_model_parallel_first_rank
from .initialize import get_pipeline_model_parallel_last_rank
from .initialize import get_pipeline_model_parallel_next_rank
from .initialize import get_pipeline_model_parallel_prev_rank
from .initialize import get_tensor_model_parallel_world_size, set_tensor_model_parallel_world_size
from .initialize import get_tensor_model_parallel_next_rank, get_tensor_model_parallel_prev_rank
from .initialize import get_pipeline_model_parallel_world_size, set_pipeline_model_parallel_world_size
from .initialize import get_virtual_pipeline_model_parallel_rank, set_virtual_pipeline_model_parallel_rank
from .initialize import initialize_model_parallel
from .initialize import model_parallel_is_initialized

# for same pipeline stage
from .initialize import get_same_pipeline_stage_group, get_same_pipeline_stage_world_size, get_same_pipeline_stage_rank

from .layers import ColumnParallelLinear
from .layers import RowParallelLinear
from .layers import VocabParallelEmbedding
from .layers import (set_tensor_model_parallel_attributes,
                     set_defaults_if_not_set_tensor_model_parallel_attributes,
                     copy_tensor_model_parallel_attributes)
<<<<<<< HEAD
from .layers import Linear, RingQK, RingAV, LinformerRingQK, LinformerRingAV, VocabEmbedding
=======
from .layers import Linear, RingQK, RingAV, BigBirdRingQK, BigBirdRingAV, VocabEmbedding
>>>>>>> 394a01d9
                     
from .mappings import copy_to_tensor_model_parallel_region
from .mappings import gather_from_tensor_model_parallel_region
from .mappings import reduce_from_tensor_model_parallel_region
from .mappings import scatter_to_tensor_model_parallel_region

from .random import checkpoint
from .random import get_cuda_rng_tracker
from .random import init_checkpointed_activations_memory_buffer
from .random import model_parallel_cuda_manual_seed
from .random import reset_checkpointed_activations_memory_buffer
from .random import gather_split_1d_tensor
from .random import split_tensor_into_1d_equal_chunks

from .utils import divide
from .utils import split_tensor_along_last_dim<|MERGE_RESOLUTION|>--- conflicted
+++ resolved
@@ -53,11 +53,7 @@
 from .layers import (set_tensor_model_parallel_attributes,
                      set_defaults_if_not_set_tensor_model_parallel_attributes,
                      copy_tensor_model_parallel_attributes)
-<<<<<<< HEAD
-from .layers import Linear, RingQK, RingAV, LinformerRingQK, LinformerRingAV, VocabEmbedding
-=======
-from .layers import Linear, RingQK, RingAV, BigBirdRingQK, BigBirdRingAV, VocabEmbedding
->>>>>>> 394a01d9
+from .layers import Linear, RingQK, RingAV, LinformerRingQK, LinformerRingAV, BigBirdRingQK, BigBirdRingAV, VocabEmbedding
                      
 from .mappings import copy_to_tensor_model_parallel_region
 from .mappings import gather_from_tensor_model_parallel_region
