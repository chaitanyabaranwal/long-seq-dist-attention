# coding=utf-8
# Copyright (c) 2020, NVIDIA CORPORATION.  All rights reserved.
#
# Licensed under the Apache License, Version 2.0 (the "License");
# you may not use this file except in compliance with the License.
# You may obtain a copy of the License at
#
#     http://www.apache.org/licenses/LICENSE-2.0
#
# Unless required by applicable law or agreed to in writing, software
# distributed under the License is distributed on an "AS IS" BASIS,
# WITHOUT WARRANTIES OR CONDITIONS OF ANY KIND, either express or implied.
# See the License for the specific language governing permissions and
# limitations under the License.


# Parts of the code here are adapted from PyTorch
# repo: https://github.com/pytorch/pytorch


import math

import torch
import torch.nn.functional as F
import torch.nn.init as init
from torch.nn.parameter import Parameter

from .initialize import get_tensor_model_parallel_rank
from .initialize import get_tensor_model_parallel_src_rank
from .initialize import get_tensor_model_parallel_world_size
from .initialize import get_tensor_model_parallel_group
from .mappings import copy_to_tensor_model_parallel_region
from .mappings import gather_from_tensor_model_parallel_region
from .mappings import reduce_from_tensor_model_parallel_region
from .mappings import scatter_to_tensor_model_parallel_region
from .random import get_cuda_rng_tracker
from .utils import divide
from .utils import split_tensor_along_last_dim
from .utils import VocabUtility
from megatron import get_args
from megatron.p2p_communication import ring_forward



_MODEL_PARALLEL_ATTRIBUTE_DEFAULTS = {'tensor_model_parallel': False,
                                      'partition_dim': -1,
                                      'partition_stride': 1}


def param_is_not_tensor_parallel_duplicate(param):
    return (hasattr(param, 'tensor_model_parallel') and
            param.tensor_model_parallel) or (
                get_tensor_model_parallel_rank() == 0)


def set_tensor_model_parallel_attributes(tensor, is_parallel, dim, stride):
    # Make sure the attributes are not set.
    for attribute in _MODEL_PARALLEL_ATTRIBUTE_DEFAULTS:
        assert not hasattr(tensor, attribute)
    # # Set the attributes.
    setattr(tensor, 'tensor_model_parallel', is_parallel)
    setattr(tensor, 'partition_dim', dim)
    setattr(tensor, 'partition_stride', stride)


def set_defaults_if_not_set_tensor_model_parallel_attributes(tensor):
    def maybe_set(attribute, value):
        if not hasattr(tensor, attribute):
            setattr(tensor, attribute, value)
    for attribute in _MODEL_PARALLEL_ATTRIBUTE_DEFAULTS:
        maybe_set(attribute, _MODEL_PARALLEL_ATTRIBUTE_DEFAULTS[attribute])


def copy_tensor_model_parallel_attributes(destination_tensor, source_tensor):
    def maybe_copy(attribute):
        if hasattr(source_tensor, attribute):
            setattr(destination_tensor, attribute,
                    getattr(source_tensor, attribute))
    for attribute in _MODEL_PARALLEL_ATTRIBUTE_DEFAULTS:
        maybe_copy(attribute)


def _initialize_affine_weight_gpu(weight, init_method,
                                  partition_dim, stride=1):
    """Initialize affine weight for model parallel on GPU."""

    set_tensor_model_parallel_attributes(tensor=weight,
                                         is_parallel=True,
                                         dim=partition_dim,
                                         stride=stride)

    with get_cuda_rng_tracker().fork():
        init_method(weight)


def _initialize_affine_weight_cpu(weight, output_size, input_size,
                                  per_partition_size, partition_dim,
                                  init_method, stride=1,
                                  return_master_weight=False):
    """Initialize affine weight for model parallel.

    Build the master weight on all processes and scatter
    the relevant chunk."""

    set_tensor_model_parallel_attributes(tensor=weight,
                                         is_parallel=True,
                                         dim=partition_dim,
                                         stride=stride)

    # Initialize master weight
    master_weight = torch.empty(output_size, input_size,
                                dtype=torch.float,
                                requires_grad=False)
    init_method(master_weight)
    args = get_args()
    master_weight = master_weight.to(dtype=args.params_dtype)

    # Split and copy
    per_partition_per_stride_size = divide(per_partition_size, stride)
    weight_list = torch.split(master_weight, per_partition_per_stride_size,
                              dim=partition_dim)
    rank = get_tensor_model_parallel_rank()
    world_size = get_tensor_model_parallel_world_size()
    my_weight_list = weight_list[rank::world_size]

    with torch.no_grad():
        torch.cat(my_weight_list, dim=partition_dim, out=weight)
    if return_master_weight:
        return master_weight
    return None


class VocabParallelEmbedding(torch.nn.Module):
    """Embedding parallelized in the vocabulary dimension.

    This is mainly adapted from torch.nn.Embedding and all the default
    values are kept.
    Arguments:
        num_embeddings: vocabulary size.
        embedding_dim: size of hidden state.
        init_method: method to initialize weights.
    """

    def __init__(self, num_embeddings, embedding_dim,
                 init_method=init.xavier_normal_):
        super(VocabParallelEmbedding, self).__init__()
        # Keep the input dimensions.
        self.num_embeddings = num_embeddings
        self.embedding_dim = embedding_dim
        # Set the detauls for compatibility.
        self.padding_idx = None
        self.max_norm = None
        self.norm_type = 2.
        self.scale_grad_by_freq = False
        self.sparse = False
        self._weight = None
        self.tensor_model_parallel_size = get_tensor_model_parallel_world_size()
        # Divide the weight matrix along the vocaburaly dimension.
        self.vocab_start_index, self.vocab_end_index = \
            VocabUtility.vocab_range_from_global_vocab_size(
                self.num_embeddings, get_tensor_model_parallel_rank(),
                self.tensor_model_parallel_size)
        self.num_embeddings_per_partition = self.vocab_end_index - \
            self.vocab_start_index

        # Allocate weights and initialize.
        args = get_args()
        if args.use_cpu_initialization:
            self.weight = Parameter(torch.empty(
                self.num_embeddings_per_partition, self.embedding_dim,
                dtype=args.params_dtype))
            _initialize_affine_weight_cpu(
                self.weight, self.num_embeddings, self.embedding_dim,
                self.num_embeddings_per_partition, 0, init_method)
        else:
            self.weight = Parameter(torch.empty(
                self.num_embeddings_per_partition, self.embedding_dim,
                device=torch.cuda.current_device(), dtype=args.params_dtype))
            _initialize_affine_weight_gpu(self.weight, init_method,
                                          partition_dim=0, stride=1)

    def forward(self, input_):
        if self.tensor_model_parallel_size > 1:
            # Build the mask.
            input_mask = (input_ < self.vocab_start_index) | \
                         (input_ >= self.vocab_end_index)
            # Mask the input.
            masked_input = input_.clone() - self.vocab_start_index
            masked_input[input_mask] = 0
        else:
            masked_input = input_
            # Get the embeddings.
        output_parallel = F.embedding(masked_input, self.weight,
                                      self.padding_idx, self.max_norm,
                                      self.norm_type, self.scale_grad_by_freq,
                                      self.sparse)
        # Mask the output embedding.
        if self.tensor_model_parallel_size > 1:
            output_parallel[input_mask, :] = 0.0
        # Reduce across all the model parallel GPUs.
        output = reduce_from_tensor_model_parallel_region(output_parallel)
        return output


####################################
# NOTE: for RingParallelAttention  #
####################################
class VocabEmbedding(torch.nn.Module):
    """Embedding parallelized in the vocabulary dimension.

    This is mainly adapted from torch.nn.Embedding and all the default
    values are kept.
    Arguments:
        num_embeddings: vocabulary size.
        embedding_dim: size of hidden state.
        init_method: method to initialize weights.
    """

    def __init__(self, num_embeddings, embedding_dim,
                 init_method=init.xavier_normal_):
        super(VocabEmbedding, self).__init__()
        # Keep the input dimensions.
        self.num_embeddings = num_embeddings
        self.embedding_dim = embedding_dim
        # Set the detauls for compatibility.
        self.padding_idx = None
        self.max_norm = None
        self.norm_type = 2.
        self.scale_grad_by_freq = False
        self.sparse = False
        self._weight = None

        # Allocate weights and initialize.
        args = get_args()
        if args.use_cpu_initialization:
            self.weight = Parameter(torch.empty(
                self.num_embeddings, self.embedding_dim,
                dtype=args.params_dtype))
            _initialize_affine_weight_cpu(
                self.weight, self.num_embeddings, self.embedding_dim,
                self.num_embeddings, 0, init_method)
        else:
            self.weight = Parameter(torch.empty(
                self.num_embeddings, self.embedding_dim,
                device=torch.cuda.current_device(), dtype=args.params_dtype))
            _initialize_affine_weight_gpu(self.weight, init_method,
                                          partition_dim=0, stride=1)

    def forward(self, hidden_state):
        output = F.embedding(hidden_state, self.weight,
                              self.padding_idx, self.max_norm,
                              self.norm_type, self.scale_grad_by_freq,
                              self.sparse)
        return output


class ColumnParallelLinear(torch.nn.Module):
    """Linear layer with column parallelism.

    The linear layer is defined as Y = XA + b. A is parallelized along
    its second dimension as A = [A_1, ..., A_p].

    Arguments:
        input_size: first dimension of matrix A.
        output_size: second dimension of matrix A.
        bias: If true, add bias
        gather_output: If true, call all-gether on output and make Y avaiable
                       to all GPUs, otherwise, every GPU will have its output
                       which is Y_i = XA_i
        init_method: method to initialize weights. Note that bias is always set
                     to zero.
        stride: For the strided linear layers.
        keep_master_weight_for_test: This was added for testing and should be
                                     set to False. It returns the master weights
                                     used for initialization.
        skip_bias_add: This was added to enable performance optimations where bias
                       can be fused with other elementwise operations. we skip 
                       adding bias but instead return it.
    """

    def __init__(self, input_size, output_size, bias=True, gather_output=True,
                 init_method=init.xavier_normal_, stride=1,
                 keep_master_weight_for_test=False,
                 skip_bias_add=False):
        super(ColumnParallelLinear, self).__init__()

        # Keep input parameters
        self.input_size = input_size
        self.output_size = output_size
        self.gather_output = gather_output
        # Divide the weight matrix along the last dimension.
        world_size = get_tensor_model_parallel_world_size()
        self.output_size_per_partition = divide(output_size, world_size)
        self.skip_bias_add = skip_bias_add

        # Parameters.
        # Note: torch.nn.functional.linear performs XA^T + b and as a result
        # we allocate the transpose.
        # Initialize weight.
        args = get_args()
        if args.use_cpu_initialization:
            self.weight = Parameter(torch.empty(self.output_size_per_partition,
                                                self.input_size,
                                                dtype=args.params_dtype))
            self.master_weight = _initialize_affine_weight_cpu(
                self.weight, self.output_size, self.input_size,
                self.output_size_per_partition, 0, init_method,
                stride=stride, return_master_weight=keep_master_weight_for_test)
        else:
            self.weight = Parameter(torch.empty(
                self.output_size_per_partition, self.input_size,
                device=torch.cuda.current_device(), dtype=args.params_dtype))
            _initialize_affine_weight_gpu(self.weight, init_method,
                                          partition_dim=0, stride=stride)
            
        if bias:
            if args.use_cpu_initialization:
                self.bias = Parameter(torch.empty(
                    self.output_size_per_partition, dtype=args.params_dtype))
            else:
                self.bias = Parameter(torch.empty(
                    self.output_size_per_partition,
                    device=torch.cuda.current_device(),
                    dtype=args.params_dtype))
            set_tensor_model_parallel_attributes(self.bias, True, 0, stride)
            # Always initialize bias to zero.
            with torch.no_grad():
                self.bias.zero_()
        else:
            self.register_parameter('bias', None)



    def forward(self, input_):
        # Set up backprop all-reduce.
        input_parallel = copy_to_tensor_model_parallel_region(input_)
        # Matrix multiply.

        bias = self.bias if not self.skip_bias_add else None
        output_parallel = F.linear(input_parallel, self.weight, bias)
        if self.gather_output:
            # All-gather across the partitions.
            output = gather_from_tensor_model_parallel_region(output_parallel)
        else:
            output = output_parallel 
        output_bias = self.bias if self.skip_bias_add else None
        return output, output_bias


class RowParallelLinear(torch.nn.Module):
    """Linear layer with row parallelism.

    The linear layer is defined as Y = XA + b. A is parallelized along
    its first dimension and X along its second dimension as:
               -   -
              | A_1 |
              | .   |
          A = | .   |        X = [X_1, ..., X_p]
              | .   |
              | A_p |
               -   -
    Arguments:
        input_size: first dimension of matrix A.
        output_size: second dimension of matrix A.
        bias: If true, add bias. Note that bias is not parallelized.
        input_is_parallel: If true, we assume that the input is already
                           split across the GPUs and we do not split
                           again.
        init_method: method to initialize weights. Note that bias is always set
                     to zero.
        stride: For the strided linear layers.
        keep_master_weight_for_test: This was added for testing and should be
                                     set to False. It returns the master weights
                                     used for initialization.
        skip_bias_add: This was added to enable performance optimations where bias
                       can be fused with other elementwise operations. we skip 
                       adding bias but instead return it.
    """

    def __init__(self, input_size, output_size, bias=True,
                 input_is_parallel=False,
                 init_method=init.xavier_normal_, stride=1,
                 keep_master_weight_for_test=False,
                 skip_bias_add=False):
        super(RowParallelLinear, self).__init__()

        # Keep input parameters
        self.input_size = input_size
        self.output_size = output_size
        self.input_is_parallel = input_is_parallel
        # Divide the weight matrix along the last dimension.
        world_size = get_tensor_model_parallel_world_size()
        self.input_size_per_partition = divide(input_size, world_size)
        self.skip_bias_add = skip_bias_add

        # Parameters.
        # Note: torch.nn.functional.linear performs XA^T + b and as a result
        # we allocate the transpose.
        # Initialize weight.
        args = get_args()
        if args.use_cpu_initialization:
            self.weight = Parameter(torch.empty(self.output_size,
                                                self.input_size_per_partition,
                                                dtype=args.params_dtype))
            self.master_weight = _initialize_affine_weight_cpu(
                self.weight, self.output_size, self.input_size,
                self.input_size_per_partition, 1, init_method,
                stride=stride, return_master_weight=keep_master_weight_for_test)
        else:
            self.weight = Parameter(torch.empty(
                self.output_size, self.input_size_per_partition,
                device=torch.cuda.current_device(), dtype=args.params_dtype))
            _initialize_affine_weight_gpu(self.weight, init_method,
                                          partition_dim=1, stride=stride)
        if bias:
            if args.use_cpu_initialization:
                self.bias = Parameter(torch.empty(self.output_size,
                                                  dtype=args.params_dtype))
            else:
                self.bias = Parameter(torch.empty(
                    self.output_size, device=torch.cuda.current_device(),
                    dtype=args.params_dtype))
            # Always initialize bias to zero.
            with torch.no_grad():
                self.bias.zero_()
        else:
            self.register_parameter('bias', None)



    def forward(self, input_):
        # Set up backprop all-reduce.
        if self.input_is_parallel:
            input_parallel = input_
        else:
            input_parallel = scatter_to_tensor_model_parallel_region(input_)
        # Matrix multiply.
        output_parallel = F.linear(input_parallel, self.weight)
        # All-reduce across all the partitions.
        output_ = reduce_from_tensor_model_parallel_region(output_parallel)
        if not self.skip_bias_add:
            output = output_ + self.bias if self.bias is not None else output_
            output_bias = None
        else:
            output = output_
            output_bias = self.bias
        return output, output_bias


class Linear(torch.nn.Module):
    """
    Linear layer with no parallelism. This is used because all linear operations
    in sequence parallelism are not computed in a row or column parallel fashion.

    The linear layer is defined as Y = XA + b.

    Arguments:
        input_size: first dimension of matrix A.
        output_size: second dimension of matrix A.
        bias: If true, add bias
        init_method: method to initialize weights. Note that bias is always set
                     to zero.
        stride: For the strided linear layers.
        keep_master_weight_for_test: This was added for testing and should be
                                     set to False. It returns the master weights
                                     used for initialization.
        skip_bias_add: This was added to enable performance optimations where bias
                       can be fused with other elementwise operations. we skip
                       adding bias but instead return it.
    """

    def __init__(self, input_size, output_size, bias=True,
                 init_method=init.xavier_normal_, stride=1,
                 keep_master_weight_for_test=False,
                 skip_bias_add=False):
        super(Linear, self).__init__()

        # Keep input parameters
        self.input_size = input_size
        self.output_size = output_size
        self.skip_bias_add = skip_bias_add

        # Parameters.
        # Note: torch.nn.functional.linear performs XA^T + b and as a result
        # we allocate the transpose.
        # Initialize weight.
        args = get_args()
        if args.use_cpu_initialization:
            self.weight = Parameter(torch.empty(self.output_size,
                                                self.input_size,
                                                dtype=args.params_dtype))
            self.master_weight = _initialize_affine_weight_cpu(
                self.weight, self.output_size, self.input_size,
                self.output_size_per_partition, 0, init_method,
                stride=stride, return_master_weight=keep_master_weight_for_test)
        else:
            self.weight = Parameter(torch.empty(
                self.output_size, self.input_size,
                device=torch.cuda.current_device(), dtype=args.params_dtype))
            _initialize_affine_weight_gpu(self.weight, init_method,
                                          partition_dim=0, stride=stride)

        if bias:
            if args.use_cpu_initialization:
                self.bias = Parameter(torch.empty(
                    self.output_size, dtype=args.params_dtype))
            else:
                self.bias = Parameter(torch.empty(
                    self.output_size,
                    device=torch.cuda.current_device(),
                    dtype=args.params_dtype))
            set_tensor_model_parallel_attributes(self.bias, True, 0, stride)
            # Always initialize bias to zero.
            with torch.no_grad():
                self.bias.zero_()
        else:
            self.register_parameter('bias', None)

    def forward(self, input_):
        # Matrix multiply.
        bias = self.bias if not self.skip_bias_add else None
        output = F.linear(input_, self.weight, bias)
        output_bias = self.bias if self.skip_bias_add else None
        return output, output_bias



####################################
# NOTE: for RingParallelAttention  #
####################################

def _calc_incoming_device_range(i, rank, world_size):
    args = get_args()

    device_of_incoming_k = (rank - i - 1) % world_size
    start_idx = args.sub_seq_length * device_of_incoming_k
    end_idx = args.sub_seq_length * (device_of_incoming_k + 1)
    return start_idx, end_idx

def _calc_current_device_range(rank):
    args = get_args()
    start_idx = args.sub_seq_length * rank
    end_idx = args.sub_seq_length * (rank + 1)
    return start_idx, end_idx

class RingQK(torch.autograd.Function):
    """
    Calculate QK^T in a ring-exchange style
    """

    @staticmethod
    def forward(ctx, sub_q, sub_k):
        # save tensor for backward
        ctx.save_for_backward(sub_q, sub_k)

        args = get_args()

        # create local segment of attention score
        attention_score = torch.empty(args.micro_batch_size * args.num_attention_heads, args.sub_seq_length, args.seq_length,
                                      dtype=sub_q.dtype,
                                      device=torch.cuda.current_device()
                                      )

        # compute local QK^T
        part_a = torch.matmul(sub_q, sub_k.transpose(2, 1))
        local_rank = get_tensor_model_parallel_rank()
        local_world_size = get_tensor_model_parallel_world_size()
        start_idx = local_rank * args.sub_seq_length
        end_idx = (local_rank + 1) * args.sub_seq_length
        attention_score[:, :, start_idx: end_idx] = part_a

        # compute QK^T in ring-all-reduce style
        for i in range(local_world_size - 1):
            sub_k = ring_forward(sub_k)
            start_idx, end_idx = _calc_incoming_device_range(i, local_rank, local_world_size)
            part_a = torch.matmul(sub_q, sub_k.transpose(2, 1))
            attention_score[:, :, start_idx:end_idx] = part_a

        return attention_score

    @staticmethod
    def backward(ctx, grad_output):
        args = get_args()
        sub_q, sub_k, = ctx.saved_tensors
        local_rank = get_tensor_model_parallel_rank()
        local_world_size = get_tensor_model_parallel_world_size()

        # calculate gradient of sub_k
        grad_k = torch.matmul(
            grad_output.transpose(2, 1),
            sub_q
        )
        torch.distributed.all_reduce(grad_k, group=get_tensor_model_parallel_group())
        grad_k = grad_k[:, local_rank * args.sub_seq_length: (local_rank + 1) * args.sub_seq_length]
        grad_k /= local_world_size

        # calculate gradient for sub_q
        grad_q = torch.zeros_like(sub_q,
                                  dtype=sub_q.dtype,
                                  device=torch.cuda.current_device(),)

        # compute with local sub_k
        start_idx, end_idx = _calc_current_device_range(local_rank)
        grad_q += torch.matmul(grad_output[:, :, start_idx:end_idx], sub_k)

        # compute QK^T in ring-all-reduce style
        for i in range(local_world_size - 1):
            sub_k = ring_forward(sub_k)
            start_idx, end_idx = _calc_incoming_device_range(i, local_rank, local_world_size)
            grad_q += torch.matmul(grad_output[:, :, start_idx: end_idx], sub_k)

        grad_q /= local_world_size

        return grad_q, grad_k


class RingAV(torch.autograd.Function):

    @staticmethod
    def forward(ctx, attention_score, sub_v):
        args = get_args()
        local_rank = get_tensor_model_parallel_rank()
        local_world_size = get_tensor_model_parallel_world_size()
        local_start_idx, local_end_idx = _calc_current_device_range(local_rank)

        sub_attention_result = torch.zeros(args.micro_batch_size * args.num_attention_heads,
                                           args.sub_seq_length,
                                           args.hidden_size // args.num_attention_heads,
                                           device=torch.cuda.current_device(),
                                           dtype=attention_score.dtype)

        # save tensors for backward
        ctx.save_for_backward(attention_score, sub_v)

        # compute local AV
        part_av = torch.matmul(attention_score[:, :, local_start_idx:local_end_idx], sub_v)
        sub_attention_result += part_av

        # compute AV in ring - all - reduce style
        for i in range(local_world_size - 1):
            sub_v = ring_forward(sub_v)
            start_idx, end_idx = _calc_incoming_device_range(i, local_rank, local_world_size)

            # compute QK^T
            part_av = torch.matmul(attention_score[:, :, start_idx:end_idx], sub_v)
            sub_attention_result += part_av
        return sub_attention_result

    @staticmethod
    def backward(ctx, grad_output):
        local_rank = get_tensor_model_parallel_rank()
        local_world_size = get_tensor_model_parallel_world_size()
        local_start_idx, local_end_idx = _calc_current_device_range(local_rank)
        attention_scores, sub_v = ctx.saved_tensors

        # calculate gradient of v
        grad_v = torch.matmul(
            attention_scores.transpose(2, 1),
            grad_output
        )
        torch.distributed.all_reduce(grad_v, group=get_tensor_model_parallel_group())
        grad_v = grad_v[:, local_start_idx:local_end_idx]
        grad_v /= local_world_size

        # calculate gradient for attention score
        grad_attention_score = torch.zeros_like(attention_scores,
                                                dtype=grad_output.dtype,
                                                device=torch.cuda.current_device())

        # compute with local sub_k
        grad_attention_score[:, :, local_start_idx:local_end_idx] += torch.matmul(
            grad_output,
            sub_v.transpose(2, 1))

        # compute QK^T in ring-all-reduce style
        for i in range(local_world_size - 1):
            sub_v = ring_forward(sub_v)
            start_idx, end_idx = _calc_incoming_device_range(i, local_rank, local_world_size)

            # compute grad_q
            grad_attention_score[:, :, start_idx:end_idx] += torch.matmul(
                grad_output,
                sub_v.transpose(2, 1))

        return grad_attention_score, grad_v

<<<<<<< HEAD
#############################################
# NOTE: for LinformerRingParallelAttention  #
#############################################

"""
Ring-parallel self attention communication mechanism, which is combined
with the linear complexity Transformer Linformer to reduce attention
computation complexity even further.

Original paper can be found at https://arxiv.org/abs/2006.04768.

Here, what happens is that the (k * d) projected key/value matrices are communicated in
ring fashion, multiplied with the current query/attention matrix chunk and added to the 
computed attention/output matrix chunk.
=======
###########################################
# NOTE: for BigBirdRingParallelAttention  #
###########################################

"""
Ring-parallel self attention layer abstract class, which is combined
with the linear complexity transformer Big Bird to reduce attention
computation complexity even further.

Original paper can be found at https://arxiv.org/abs/2007.14062. We implement
the BigBird-ITC variant where:
    
    global tokens: 2 x block_size
    window tokens: 3 x block_size
    random tokens: num_rand_tokens x block_size

The BigBird code has been adapted from the HuggingFace implementation, which can be
found at https://github.com/huggingface/transformers.
>>>>>>> 394a01d9

Formulas for calculating gradient of a matrix
C = AB => grad_A = grad_C * B^T, grad_B = A^T * grad_C
C = A^T * B => grad_A = B * (grad_C)^T, grad_B = A * grad_C
C = A * B^T => grad_A = grad_C * B, grad_B = (grad_C)^T * A 
"""

<<<<<<< HEAD
class LinformerRingQK(torch.autograd.Function):
    
    @staticmethod
    def forward(ctx, sub_q, sub_k):
        # Get arguments
        args = get_args()

        # create local segment for attention score
        attention_score = torch.zeros(
            args.micro_batch_size * args.num_attention_heads,
            args.sub_seq_length,
            args.linformer_k,
            dtype=sub_q.dtype,
            device=torch.cuda.current_device()
        )

        # collect all the projected key matrices into one
        torch.distributed.all_reduce(sub_k, group=get_tensor_model_parallel_group())

        # save tensors for backward pass
        ctx.save_for_backward(sub_q, sub_k)

        # compute local QK^T
        attention_score = torch.matmul(sub_q, sub_k)
        
        return attention_score

    @staticmethod
    def backward(ctx, grad_output):
        # Get arguments
        args = get_args()
        sub_q, sub_k = ctx.saved_tensors
        local_world_size = get_tensor_model_parallel_world_size()

        # calculate gradient of sub_q
        # we can directly calculate without communication because
        # the saved tensor was already the sum of individual tensors
        grad_q = torch.matmul(grad_output, sub_k.transpose(1, 2))

        # calculate gradient of sub_k
        grad_k = torch.matmul(sub_q.transpose(2, 1), grad_output)

        return grad_q, grad_k

class LinformerRingAV(torch.autograd.Function):

    @staticmethod
    def forward(ctx, attention_score, sub_v):
        # Get arguments
        args = get_args()

        # create local segment for attention result
        sub_attention_result = torch.zeros(
            args.micro_batch_size * args.num_attention_heads, 
            args.sub_seq_length,
            args.hidden_size // args.num_attention_heads,
            dtype=attention_score.dtype,
            device=torch.cuda.current_device()
        )

        # collect all the projected value matrices into one
        torch.distributed.all_reduce(sub_v, group=get_tensor_model_parallel_group())

        # save tensors for backward pass
        ctx.save_for_backward(attention_score, sub_v)

        # compute local AV
        sub_attention_result = torch.matmul(attention_score, sub_v)

        return sub_attention_result
    
    @staticmethod
    def backward(ctx, grad_output):
        # Get arguments
        args = get_args()
        attention_score, sub_v = ctx.saved_tensors
        local_world_size = get_tensor_model_parallel_world_size()

        # calculate gradient of attention_score
        # we can directly calculate without communication because
        # the saved tensor was already the sum of individual tensors
        grad_attention_score = torch.matmul(grad_output, sub_v.transpose(1, 2))

        # calculate gradient of sub_k
        grad_v = torch.matmul(attention_score.transpose(2, 1), grad_output)

        return grad_attention_score, grad_v
=======
def _calc_incoming_device_block_range(i, rank, world_size):
    args = get_args()
    
    start_idx, end_idx = _calc_incoming_device_range(i, rank, world_size)
    start_block = start_idx // args.block_size
    end_block = end_idx // args.block_size
    return start_block, end_block - 1

def _calc_current_device_block_range(rank):
    args = get_args()
    
    start_idx, end_idx = _calc_current_device_range(rank)
    start_block = start_idx // args.block_size
    end_block = end_idx // args.block_size
    return start_block, end_block - 1

def _calc_device_with_first_block():
    return get_tensor_model_parallel_src_rank()

def _calc_device_with_last_block():
    return _calc_device_with_first_block() + get_tensor_model_parallel_world_size() - 1

def _calc_current_device_inner_product_blocks(rank, total_blocks):
    start_block, end_block = _calc_current_device_block_range(rank)
    inner_start_block = max(1, start_block)
    inner_end_block = min(total_blocks - 2, end_block)
    if inner_end_block < inner_start_block:
        return None
    return (inner_start_block, inner_end_block)

class BigBirdRingQK(torch.autograd.Function):
    """
    Calculates the sparse QK^T in a ring-exchange style.
    The resultant attention matrix is a collection of blocks of attention, which
    will be selectively multiplied to the block V matrix to get the final output.
    """

    @staticmethod
    def forward(ctx, sub_block_q, sub_block_k):
        # Get arguments
        args = get_args()
        local_rank = get_tensor_model_parallel_rank()
        local_world_size = get_tensor_model_parallel_world_size()
        total_blocks = args.seq_length // args.block_size
        local_blocks = args.sub_seq_length // args.block_size
        cur_start_block, cur_end_block = _calc_current_device_block_range(local_rank)

        # create local segment of attention scores
        first_product = torch.empty(
            args.micro_batch_size * args.num_attention_heads,
            total_blocks,
            args.block_size,
            args.block_size,
            dtype=sub_block_q.dtype,
            device=torch.cuda.current_device()    
        ) if cur_start_block <= 0 <= cur_end_block else None
        inner_product = torch.empty(
            args.micro_batch_size * args.num_attention_heads,
            local_blocks,
            args.block_size,
            5 * args.block_size,
            dtype=sub_block_q.dtype,
            device=torch.cuda.current_device()
        )
        last_product = torch.empty(
            args.micro_batch_size * args.num_attention_heads,
            total_blocks,
            args.block_size,
            args.block_size,
            dtype=sub_block_q.dtype,
            device=torch.cuda.current_device()    
        ) if cur_start_block <= total_blocks - 1 <= cur_end_block else None

        # create left and right key segments and first and last query block respectively
        # this is needed to batch calculate the sliding window attention later
        if local_world_size > 1:
            first_q_left_block = torch.empty(
                args.micro_batch_size * args.num_attention_heads,
                1,
                args.hidden_size // args.num_attention_heads,
                args.block_size,
                dtype=sub_block_q.dtype,
                device=torch.cuda.current_device()
            )
            last_q_right_block = torch.empty_like(first_q_left_block)
        else:
            first_q_left_block = sub_block_k[:, -1:].transpose(2, 3)
            last_q_right_block = sub_block_k[:, 0:1].transpose(2, 3)

        sub_block_k = sub_block_k.transpose(2, 3)

        # first and last block pay attention from all blocks
        if first_product is not None:
            first_product[:, cur_start_block:(cur_end_block + 1)] = torch.matmul(
                sub_block_q[:, 0:1], sub_block_k
            )
            inner_product[:, :, :, (3 * args.block_size):(4 * args.block_size)] = torch.matmul(
                sub_block_q, sub_block_k[:, 0:1]
            )
        if last_product is not None:
            last_product[:, cur_start_block:(cur_end_block + 1)] = torch.matmul(
                sub_block_q[:, -1:], sub_block_k
            )
            inner_product[:, :, :, (4 * args.block_size):(5 * args.block_size)] = torch.matmul(
                sub_block_q, sub_block_k[:, -1:]
            )

        # left of first block and right of last block remaining, since not locally present
        # compute the remaining blocks using ring communication
        for i in range(local_world_size - 1):
            sub_block_k = ring_forward(sub_block_k)
            start_block, end_block = _calc_incoming_device_block_range(i, local_rank, local_world_size)

            # first and last blocks pay attention from all blocks
            if first_product is not None:
                first_product[:, start_block:(end_block + 1)] = torch.matmul(
                    sub_block_q[:, 0:1], sub_block_k
                )
            if last_product is not None:
                last_product[:, start_block:(end_block + 1)] = torch.matmul(
                    sub_block_q[:, -1:], sub_block_k
                )
            
            # first and last blocks get attention from all blocks
            if start_block == 0:
                inner_product[:, :, :, (3 * args.block_size):(4 * args.block_size)] = torch.matmul(
                    sub_block_q, sub_block_k[:, 0:1]
                )
            if end_block == total_blocks - 1:
                inner_product[:, :, :, (4 * args.block_size):(5 * args.block_size)] = torch.matmul(
                    sub_block_q, sub_block_k[:, -1:]
                )

            # gather any remaining blocks needed for sliding window attention
            if start_block == (cur_end_block + 1) % total_blocks:
                last_q_right_block = sub_block_k[:, 0:1]
            if end_block == (cur_start_block - 1) % total_blocks:
                first_q_left_block = sub_block_k[:, -1:]
        
        if local_world_size > 1:
            # get back original block
            sub_block_k = ring_forward(sub_block_k)
        # concatenate any extra key blocks needed for sliding window attention
        sub_block_k = torch.cat((first_q_left_block, sub_block_k, last_q_right_block), dim=1)

        # save tensor for backward
        ctx.save_for_backward(sub_block_q, sub_block_k)

        # computer QK^T sliding window attention
        # TODO (chai): Consider breaking down into parts to save memory
        inner_product[:, :, :, :(3 * args.block_size)] = torch.matmul(
            sub_block_q, 
            torch.cat((sub_block_k[:, :-2], sub_block_k[:, 1:-1], sub_block_k[:, 2:]), dim=3)
        )

        # apply mask to sliding window if first or second (or last or second last) block present
        inner_block_range = _calc_current_device_inner_product_blocks(local_rank, total_blocks)
        if first_product is not None and cur_start_block <= 1 <= cur_end_block:
            inner_product[:, 0].fill_(-10000.0)
            inner_product[:, 1, :, (3 * args.block_size):(4 * args.block_size)].fill_(-10000.0)
        elif first_product is not None:
            inner_product[:, 0].fill_(-10000.0)
        elif cur_start_block <= 1 <= cur_end_block:
            inner_product[:, 0, :, (3 * args.block_size):(4 * args.block_size)].fill_(-10000.0)
        if last_product is not None and cur_start_block <= total_blocks - 2 <= cur_end_block:
            inner_product[:, -1].fill_(-10000.0)
            inner_product[:, -2, :, (4 * args.block_size):(5 * args.block_size)].fill_(-10000.0)
        elif last_product is not None:
            inner_product[:, -1].fill_(-10000.0)
        elif cur_start_block <= total_blocks - 2 <= cur_end_block:
            inner_product[:, -1, :, (4 * args.block_size):(5 * args.block_size)].fill_(-10000.0)

        # return the first product, inner product, and last product
        return first_product, inner_product, last_product
    
    @staticmethod
    def backward(ctx, grad_first_product, grad_inner_product, grad_last_product):
        # get saved tensors
        sub_block_q, sub_block_k = ctx.saved_tensors
        sub_block_k = sub_block_k.transpose(2, 3)

        # Get arguments
        args = get_args()
        local_rank = get_tensor_model_parallel_rank()
        local_world_size = get_tensor_model_parallel_world_size()
        total_blocks = args.seq_length // args.block_size
        local_blocks = args.sub_seq_length // args.block_size
        cur_start_block, cur_end_block = _calc_current_device_block_range(local_rank)

        # setup tensors for the gradients
        grad_block_q = torch.zeros_like(sub_block_q, dtype=grad_inner_product.dtype)
        grad_block_k = torch.zeros_like(grad_block_q, dtype=grad_inner_product.dtype)

        # calculate local gradients of sub_block_q based on sliding window attention
        # TODO (chai): Consider breaking down into parts to save memory
        grad_block_q += torch.matmul(
            grad_inner_product[:, :, :, :(3 * args.block_size)],
            torch.cat((sub_block_k[:, :-2], sub_block_k[:, 1:-1], sub_block_k[:, 2:]), dim=2)
        )

        # calculate local gradients of sub_block_q based on global attention
        if grad_first_product is not None:
            grad_block_q[:, 0] += torch.sum(torch.matmul(grad_first_product[:, cur_start_block:(cur_end_block + 1)], sub_block_k[:, 1:-1]), dim=1)
            grad_block_q += torch.matmul(grad_inner_product[:, :, :, (3 * args.block_size):(4 * args.block_size)], sub_block_k[:, 1:2])
        if grad_last_product is not None:
            grad_block_q[:, -1] += torch.sum(torch.matmul(grad_last_product[:, cur_start_block:(cur_end_block + 1)], sub_block_k[:, 1:-1]), dim=1)
            grad_block_q += torch.matmul(grad_inner_product[:, :, :, (4 * args.block_size):(5 * args.block_size)], sub_block_k[:, -2:-1])
        
        # calculate gradient of sub_block_k
        grad_block_k += torch.matmul(
            grad_inner_product[:, :, :, args.block_size:(2 * args.block_size)].transpose(2, 3), 
            sub_block_q
        )

        # if more than one block, part of left and right attention blocks can be locally computed
        if local_blocks > 1:
            grad_block_k[:, :-1] += torch.matmul(
                grad_inner_product[:, 1:, :, 0:args.block_size].transpose(2, 3), sub_block_q[:, 1:]
            )
            grad_block_k[:, 1:] += torch.matmul(
                grad_inner_product[:, :-1, :, (2 * args.block_size):(3 * args.block_size)].transpose(2, 3), sub_block_q[:, :-1]
            )
        
        # compute the grad_block_q and grad_block_k blocks using ring communication
        first_q_block_grad_k = torch.matmul(
            grad_inner_product[:, 0, :, 0:args.block_size].transpose(1, 2), sub_block_q[:, 0]
        )
        last_q_block_grad_k = torch.matmul(
            grad_inner_product[:, -1, :, (2 * args.block_size):(3 * args.block_size)].transpose(1, 2), sub_block_q[:, -1]
        )
        for i in range(local_world_size - 1):
            first_q_block_grad_k = ring_forward(first_q_block_grad_k)
            last_q_block_grad_k = ring_forward(last_q_block_grad_k)
            sub_block_k = ring_forward(sub_block_k)
            start_block, end_block = _calc_incoming_device_block_range(i, local_rank, local_world_size)

            # first and last blocks pay attention to all blocks
            if grad_first_product is not None:
                grad_block_q[:, 0] += torch.sum(torch.matmul(grad_first_product[:, start_block:(end_block + 1)], sub_block_k[:, 1:-1]), dim=1)
            if grad_last_product is not None:
                grad_block_q[:, -1] += torch.sum(torch.matmul(grad_last_product[:, start_block:(end_block + 1)], sub_block_k[:, 1:-1]), dim=1)

            # first and last block gets attention from all blocks
            if start_block == 0:
                grad_block_q += torch.matmul(grad_inner_product[:, :, :, (3 * args.block_size):(4 * args.block_size)], sub_block_k[:, 1:2])
            if end_block == total_blocks - 1:
                grad_block_q += torch.matmul(grad_inner_product[:, :, :, (4 * args.block_size):(5 * args.block_size)], sub_block_k[:, -2:-1])

            if start_block == (cur_end_block + 1) % total_blocks:
                grad_block_k[:, -1] += first_q_block_grad_k
            if end_block == (cur_start_block - 1) % total_blocks:
                grad_block_k[:, 0] += last_q_block_grad_k

        # at this point, grad_block_k has the sliding window attention gradient computed
        # compute gradients from global attention by first and last query blocks
        grad_block_k_from_global = torch.zeros(
            args.micro_batch_size * args.num_attention_heads,
            total_blocks,
            args.block_size,
            args.hidden_size // args.num_attention_heads,
            dtype=grad_block_k.dtype,
            device=torch.cuda.current_device()
        )
        if grad_first_product is not None:
            grad_block_k_from_global += torch.matmul(grad_first_product.transpose(2, 3), sub_block_q[:, 0:1])
        if grad_last_product is not None:
            grad_block_k_from_global += torch.matmul(grad_last_product.transpose(2, 3), sub_block_q[:, -1:])
        torch.distributed.all_reduce(grad_block_k_from_global, group=get_tensor_model_parallel_group())
        grad_block_k_from_global = grad_block_k_from_global[:, cur_start_block:(cur_end_block + 1)]
        grad_block_k += grad_block_k_from_global

        # compute gradients from global attention by first and last key blocks
        grad_block_k_from_global = torch.matmul(
            grad_inner_product[:, :, :, (3 * args.block_size):(4 * args.block_size)].transpose(2, 3),
            sub_block_q
        )
        grad_block_k_from_global = torch.sum(grad_block_k_from_global, dim=1)
        torch.distributed.reduce(grad_block_k_from_global, _calc_device_with_first_block(), group=get_tensor_model_parallel_group())
        if cur_start_block == 0:
            grad_block_k[:, 0] += grad_block_k_from_global
        
        grad_block_k_from_global = torch.matmul(
            grad_inner_product[:, :, :, (4 * args.block_size):(5 * args.block_size)].transpose(2, 3),
            sub_block_q
        )
        grad_block_k_from_global = torch.sum(grad_block_k_from_global, dim=1)
        torch.distributed.reduce(grad_block_k_from_global, _calc_device_with_last_block(), group=get_tensor_model_parallel_group())
        if cur_end_block == total_blocks - 1:
            grad_block_k[:, -1] += grad_block_k_from_global

        return grad_block_q, grad_block_k

class BigBirdRingAV(torch.autograd.Function):
    """
    Calculates the sparse AV in a ring-exchange style.
    The resultant attention matrix is a collection of blocks of output values.
    """

    @staticmethod
    def forward(ctx, first_product, inner_product, last_product, sub_block_v):
        # Get arguments
        args = get_args()
        local_rank = get_tensor_model_parallel_rank()
        local_world_size = get_tensor_model_parallel_world_size()
        total_blocks = args.seq_length // args.block_size
        local_blocks = args.sub_seq_length // args.block_size
        cur_start_idx, cur_end_idx = _calc_current_device_range(local_rank)
        cur_start_block, cur_end_block = _calc_current_device_block_range(local_rank)

        # create local segment of attention scores
        first_context = torch.zeros(
            args.micro_batch_size * args.num_attention_heads,
            1,
            args.block_size,
            args.hidden_size // args.num_attention_heads,
            dtype=first_product.dtype,
            device=torch.cuda.current_device()    
        ) if cur_start_block <= 0 <= cur_end_block else None
        inner_context = torch.zeros(
            args.micro_batch_size * args.num_attention_heads,
            local_blocks,
            args.block_size,
            args.hidden_size // args.num_attention_heads,
            dtype=inner_product.dtype,
            device=torch.cuda.current_device()    
        )
        last_context = torch.zeros(
            args.micro_batch_size * args.num_attention_heads,
            1,
            args.block_size,
            args.hidden_size // args.num_attention_heads,
            dtype=last_product.dtype,
            device=torch.cuda.current_device()    
        ) if cur_start_block <= total_blocks - 1 <= cur_end_block else None

        # create left and right value segments and first and last attention block respectively
        # this is needed to batch calculate the sliding window output later
        if local_world_size > 1:
            first_a_left_block = torch.empty(
                args.micro_batch_size * args.num_attention_heads,
                1,
                args.block_size,
                args.hidden_size // args.num_attention_heads,
                dtype=sub_block_v.dtype,
                device=torch.cuda.current_device()
            )
            last_a_right_block = torch.empty_like(first_a_left_block)
        else:
            first_a_left_block = sub_block_v[:, -1:]
            last_a_right_block = sub_block_v[:, 0:1]

        # first and last attention block attend to all value blocks
        if first_context is not None:
            first_context += torch.sum(torch.matmul(first_product[:, cur_start_block:(cur_end_block + 1)], sub_block_v), dim=1, keepdims=True)
            inner_context += torch.matmul(inner_product[:, :, :, (3 * args.block_size):(4 * args.block_size)], sub_block_v[:, 0:1])
        if last_context is not None:
            last_context += torch.sum(torch.matmul(last_product[:, :, cur_start_block:(cur_end_block + 1)], sub_block_v), dim=1, keepdims=True)
            inner_context += torch.matmul(inner_product[:, :, :, (4 * args.block_size):(5 * args.block_size)], sub_block_v[:, -1:])
        
        # left of first attention block and right of last block remaining, since not locally present
        # compute the remaining blocks using ring communication
        for i in range(local_world_size - 1):
            sub_block_v = ring_forward(sub_block_v)
            start_block, end_block = _calc_incoming_device_block_range(i, local_rank, local_world_size)

            # first and last blocks pay attention to all blocks
            if first_context is not None:
                first_context += torch.sum(torch.matmul(first_product[:, start_block:(end_block + 1)], sub_block_v), dim=1, keepdims=True)
            if last_context is not None:
                last_context += torch.sum(torch.matmul(last_product[:, start_block:(end_block + 1)], sub_block_v), dim=1, keepdims=True)
            
            # first and last blocks get attention from all blocks
            if start_block == 0:
                inner_context += torch.matmul(inner_product[:, :, :, (3 * args.block_size):(4 * args.block_size)], sub_block_v[:, 0:1])
            if end_block == total_blocks - 1:
                inner_context += torch.matmul(inner_product[:, :, :, (4 * args.block_size):(5 * args.block_size)], sub_block_v[:, -1:])
            
            # gather any remaining value blocks needed for sliding window attention
            if start_block == (cur_end_block + 1) % total_blocks:
                last_a_right_block = sub_block_v[:, 0:1]
            if end_block == (cur_start_block - 1) % total_blocks:
                first_a_left_block = sub_block_v[:, -1:]
        
        if local_world_size > 1:
            # get back original block
            sub_block_v = ring_forward(sub_block_v)
        # concatenate any extra value blocks for sliding window attention
        sub_block_v = torch.cat((first_a_left_block, sub_block_v, last_a_right_block), dim=1)

        # save tensor for backward
        ctx.save_for_backward(first_product, inner_product, last_product, sub_block_v)

        # compute AV sliding window attention
        # TODO (chai): Consider breaking down into parts to save memory
        inner_context += torch.matmul(
            inner_product[:, :, :, :(3 * args.block_size)], 
            torch.cat((sub_block_v[:, :-2], sub_block_v[:, 1:-1], sub_block_v[:, 2:]), dim=2)
        )

        # concatenatate accordingly
        if first_context is not None and last_context is not None:
            context_layer = torch.cat((first_context, inner_context[:, 1:-1], last_context), dim=1)
        elif first_context is not None:
            context_layer = torch.cat((first_context, inner_context[:, 1:]), dim=1)
        elif last_context is not None:
            context_layer = torch.cat((inner_context[:, :-1], last_context), dim=1)
        else:
            context_layer = inner_context

        return context_layer

    @staticmethod
    def backward(ctx, grad_output):
        # get saved tensors
        first_product, inner_product, last_product, sub_block_v = ctx.saved_tensors

        # Get arguments
        args = get_args()
        local_rank = get_tensor_model_parallel_rank()
        local_world_size = get_tensor_model_parallel_world_size()
        total_blocks = args.seq_length // args.block_size
        local_blocks = args.sub_seq_length // args.block_size
        cur_start_block, cur_end_block = _calc_current_device_block_range(local_rank)

        # create gradient tensors for attention scores and value layer
        grad_first_product = torch.zeros_like(
            first_product, 
            dtype=grad_output.dtype, 
            device=torch.cuda.current_device()
        ) if first_product is not None else None
        grad_last_product = torch.zeros_like(
            last_product, 
            dtype=grad_output.dtype, 
            device=torch.cuda.current_device()
        ) if last_product is not None else None
        grad_inner_product = torch.zeros_like(inner_product, dtype=grad_output.dtype, device=torch.cuda.current_device())
        grad_block_v = torch.zeros_like(sub_block_v[:, 1:-1], dtype=inner_product.dtype, device=torch.cuda.current_device())

        # calculate gradient for inner product
        # TODO (chai): Consider breaking down into parts to save memory
        grad_inner_product[:, :, :, :(3 * args.block_size)] += torch.matmul(
            grad_output,
            torch.cat((sub_block_v[:, :-2], sub_block_v[:, 1:-1], sub_block_v[:, 2:]), dim=2).transpose(2, 3)
        )

        # compute gradients of first and last attention bands if applicable
        if grad_first_product is not None:
            grad_first_product[:, cur_start_block:(cur_end_block + 1)] += torch.matmul(grad_output[:, 0:1], sub_block_v[:, 1:-1].transpose(2, 3))
            grad_inner_product[:, :, :, (3 * args.block_size):(4 * args.block_size)] += torch.matmul(grad_output, sub_block_v[:, 1:2].transpose(2, 3))
        if grad_last_product is not None:
            grad_last_product[:, cur_start_block:(cur_end_block + 1)] += torch.matmul(grad_output[:, -1:], sub_block_v[:, 1:-1].transpose(2, 3))
            grad_inner_product[:, :, :, (4 * args.block_size):(5 * args.block_size)] += torch.matmul(grad_output, sub_block_v[:, -2:-1].transpose(2, 3))

        # calculate gradient of sub_block_v due to sliding window attention
        grad_block_v += torch.matmul(inner_product[:, :, :, args.block_size:(2 * args.block_size)].transpose(2, 3), grad_output)
        # if more than one block, part of left and right attention also used to compute output
        if local_blocks > 1:
            grad_block_v[:, :-1] += torch.matmul(inner_product[:, 1:, :, 0:args.block_size].transpose(2, 3), grad_output[:, 1:])
            grad_block_v[:, 1:] += torch.matmul(inner_product[:, :-1, :, (2 * args.block_size):(3 * args.block_size)].transpose(2, 3), grad_output[:, :-1])
        
        # use ring communication to calculate remaining parts of gradient
        first_a_block_grad_v = torch.matmul(inner_product[:, 0, :, 0:args.block_size].transpose(1, 2), grad_output[:, 0])
        last_a_block_grad_v = torch.matmul(inner_product[:, -1, :, (2 * args.block_size):(3 * args.block_size)].transpose(1, 2), grad_output[:, -1])
        for i in range(local_world_size - 1):
            sub_block_v = ring_forward(sub_block_v)
            start_block, end_block = _calc_incoming_device_block_range(i, local_rank, local_world_size)

            if grad_first_product is not None:
                grad_first_product[:, start_block:(end_block + 1)] += torch.matmul(grad_output[:, 0:1], sub_block_v[:, 1:-1].transpose(2, 3))
            if grad_last_product is not None:
                grad_last_product[:, start_block:(end_block + 1)] += torch.matmul(grad_output[:, -1:], sub_block_v[:, 1:-1].transpose(2, 3))
            
            if start_block == 0:
                grad_inner_product[:, :, :, (3 * args.block_size):(4 * args.block_size)] += torch.matmul(grad_output, sub_block_v[:, 1:2].transpose(2, 3))
            if end_block == total_blocks - 1:
                grad_inner_product[:, :, :, (4 * args.block_size):(5 * args.block_size)] += torch.matmul(grad_output, sub_block_v[:, -2:-1].transpose(2, 3))  

            if start_block == (cur_end_block + 1) % total_blocks:
                grad_block_v[:, -1] += first_a_block_grad_v
            if end_block == (cur_start_block - 1) % total_blocks:
                grad_block_v[:, 0] += last_a_block_grad_v
        
        # at this point, grad_block_v has the gradients from sliding window attention computed
        # computed gradients from global attention by first and last query blocks
        grad_block_v_from_global = torch.zeros(
            args.micro_batch_size * args.num_attention_heads,
            total_blocks,
            args.block_size,
            args.hidden_size // args.num_attention_heads,
            dtype=grad_block_v.dtype,
            device=torch.cuda.current_device()
        )
        if grad_first_product is not None:
            grad_block_v_from_global += torch.matmul(grad_first_product.transpose(2, 3), grad_output[:, 0:1])
        if grad_last_product is not None:
            grad_block_v_from_global += torch.matmul(grad_last_product.transpose(2, 3), grad_output[:, -1:])
        torch.distributed.all_reduce(grad_block_v_from_global, group=get_tensor_model_parallel_group())
        grad_block_v_from_global = grad_block_v_from_global[:, cur_start_block:(cur_end_block + 1)]
        grad_block_v += grad_block_v_from_global

        # compute gradients from global attention by first and last query blocks
        grad_block_v_from_global = torch.matmul(
            inner_product[:, :, :, (3 * args.block_size):(4 * args.block_size)].transpose(2, 3), grad_output
        )
        grad_block_v_from_global = torch.sum(grad_block_v_from_global, dim=1)
        torch.distributed.reduce(grad_block_v_from_global, _calc_device_with_first_block(), group=get_tensor_model_parallel_group())
        if cur_start_block == 0:
            grad_block_v[:, 0] += grad_block_v_from_global
        grad_block_v_from_global = torch.matmul(
            inner_product[:, :, :, (4 * args.block_size):(5 * args.block_size)].transpose(2, 3), grad_output
        )
        grad_block_v_from_global = torch.sum(grad_block_v_from_global, dim=1)
        torch.distributed.reduce(grad_block_v_from_global, _calc_device_with_last_block(), group=get_tensor_model_parallel_group())
        if cur_end_block == total_blocks - 1:
            grad_block_v[:, -1] += grad_block_v_from_global

        # remove top and bottom attention gradients if global attention already accounts for them
        inner_block_range = _calc_current_device_inner_product_blocks(local_rank, total_blocks)
        if grad_first_product is not None and cur_start_block <= 1 <= cur_end_block:
            grad_inner_product[:, 0].fill_(0.0)
            grad_inner_product[:, 1, :, (3 * args.block_size):(4 * args.block_size)].fill_(0.0)
        elif grad_first_product is not None:
            grad_inner_product[:, 0].fill_(0.0)
        elif cur_start_block <= 1 <= cur_end_block:
            grad_inner_product[:, 0, :, (3 * args.block_size):(4 * args.block_size)].fill_(0.0)
        if grad_last_product is not None and cur_start_block <= total_blocks - 2 <= cur_end_block:
            grad_inner_product[:, -1].fill_(0.0)
            grad_inner_product[:, -2, :, (4 * args.block_size):(5 * args.block_size)].fill_(0.0)
        elif last_product is not None:
            grad_inner_product[:, -1].fill_(0.0)
        elif cur_start_block <= total_blocks - 2 <= cur_end_block:
            grad_inner_product[:, -1, :, (4 * args.block_size):(5 * args.block_size)].fill_(0.0)

        return grad_first_product, grad_inner_product, grad_last_product, grad_block_v
>>>>>>> 394a01d9
<|MERGE_RESOLUTION|>--- conflicted
+++ resolved
@@ -684,7 +684,6 @@
 
         return grad_attention_score, grad_v
 
-<<<<<<< HEAD
 #############################################
 # NOTE: for LinformerRingParallelAttention  #
 #############################################
@@ -699,34 +698,8 @@
 Here, what happens is that the (k * d) projected key/value matrices are communicated in
 ring fashion, multiplied with the current query/attention matrix chunk and added to the 
 computed attention/output matrix chunk.
-=======
-###########################################
-# NOTE: for BigBirdRingParallelAttention  #
-###########################################
-
 """
-Ring-parallel self attention layer abstract class, which is combined
-with the linear complexity transformer Big Bird to reduce attention
-computation complexity even further.
-
-Original paper can be found at https://arxiv.org/abs/2007.14062. We implement
-the BigBird-ITC variant where:
-    
-    global tokens: 2 x block_size
-    window tokens: 3 x block_size
-    random tokens: num_rand_tokens x block_size
-
-The BigBird code has been adapted from the HuggingFace implementation, which can be
-found at https://github.com/huggingface/transformers.
->>>>>>> 394a01d9
-
-Formulas for calculating gradient of a matrix
-C = AB => grad_A = grad_C * B^T, grad_B = A^T * grad_C
-C = A^T * B => grad_A = B * (grad_C)^T, grad_B = A * grad_C
-C = A * B^T => grad_A = grad_C * B, grad_B = (grad_C)^T * A 
-"""
-
-<<<<<<< HEAD
+
 class LinformerRingQK(torch.autograd.Function):
     
     @staticmethod
@@ -814,7 +787,32 @@
         grad_v = torch.matmul(attention_score.transpose(2, 1), grad_output)
 
         return grad_attention_score, grad_v
-=======
+
+###########################################
+# NOTE: for BigBirdRingParallelAttention  #
+###########################################
+
+"""
+Ring-parallel self attention layer abstract class, which is combined
+with the linear complexity transformer Big Bird to reduce attention
+computation complexity even further.
+
+Original paper can be found at https://arxiv.org/abs/2007.14062. We implement
+the BigBird-ITC variant where:
+    
+    global tokens: 2 x block_size
+    window tokens: 3 x block_size
+    random tokens: num_rand_tokens x block_size
+
+The BigBird code has been adapted from the HuggingFace implementation, which can be
+found at https://github.com/huggingface/transformers.
+
+Formulas for calculating gradient of a matrix
+C = AB => grad_A = grad_C * B^T, grad_B = A^T * grad_C
+C = A^T * B => grad_A = B * (grad_C)^T, grad_B = A * grad_C
+C = A * B^T => grad_A = grad_C * B, grad_B = (grad_C)^T * A 
+"""
+
 def _calc_incoming_device_block_range(i, rank, world_size):
     args = get_args()
     
@@ -1348,5 +1346,4 @@
         elif cur_start_block <= total_blocks - 2 <= cur_end_block:
             grad_inner_product[:, -1, :, (4 * args.block_size):(5 * args.block_size)].fill_(0.0)
 
-        return grad_first_product, grad_inner_product, grad_last_product, grad_block_v
->>>>>>> 394a01d9
+        return grad_first_product, grad_inner_product, grad_last_product, grad_block_v