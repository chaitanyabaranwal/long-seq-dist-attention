--- conflicted
+++ resolved
@@ -1302,20 +1302,21 @@
         # NOTE: for RingParallelAttention  #
         ####################################
         # Self attention.
-<<<<<<< HEAD
         # Use Linformer based layer if applicable.
         if args.linformer_k:
             self.self_attention = LinformerRingParallelAttention(
                 init_method,
                 output_layer_init_method,
                 torch.nn.init.xavier_normal_,
-=======
+                layer_number,
+                attention_type=AttnType.self_attn,
+                attn_mask_type=self_attn_mask_type
+            )
         # TODO (chai): Add BigBird only if sequence length > 1024
-        if args.bigbird:
+        elif args.bigbird:
             self.self_attention = BigBirdRingParallelAttention(
                 init_method,
                 output_layer_init_method,
->>>>>>> 394a01d9
                 layer_number,
                 attention_type=AttnType.self_attn,
                 attn_mask_type=self_attn_mask_type
